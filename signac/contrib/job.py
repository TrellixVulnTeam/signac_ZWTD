# Copyright (c) 2017 The Regents of the University of Michigan.
# All rights reserved.
# This software is licensed under the BSD 3-Clause License.
"""Job class defined here."""

import errno
import logging
import os
import shutil
from copy import deepcopy

from deprecation import deprecated

from ..core import json
from ..core.attrdict import SyncedAttrDict
from ..core.h5store import H5StoreManager
from ..core.jsondict import JSONDict
from ..sync import sync_jobs
from ..version import __version__
from .errors import DestinationExistsError, JobsCorruptedError
from .hashing import calc_id
from .utility import _mkdir_p

logger = logging.getLogger(__name__)


class _sp_save_hook:
    """Hook to handle job migration when state points are changed.

    When a job's state point is changed, in addition
    to the contents of the file being modified this hook
    calls :meth:`~Job._reset_sp` to rehash the state
    point, compute a new job id, and move the folder.

    Parameters
    ----------
    jobs : iterable of `Jobs`
        List of jobs(instance of `Job`).

    """

    def __init__(self, *jobs):
        self.jobs = list(jobs)

    def load(self):
        pass

    def save(self):
        """Reset the state point for all the jobs."""
        for job in self.jobs:
            job._reset_sp()


class Job:
    """The job instance is a handle to the data of a unique state point.

    Application developers should not directly instantiate this class, but
    use :meth:`~signac.Project.open_job` instead.

    Jobs can be opened by ``statepoint`` or ``_id``. If both values are
    provided, it is the user's responsibility to ensure that the values
    correspond.

    Parameters
    ----------
    project : :class:`~signac.Project`
        Project handle.
    statepoint : dict
        State point for the job. (Default value = None)
    _id : str
        The job identifier. (Default value = None)

    """

    FN_MANIFEST = "signac_statepoint.json"
    """The job's manifest filename.

    The job manifest is a human-readable file containing the job's state
<<<<<<< HEAD
    point, and is stored in each job's workspace directory.
=======
    point that is stored in each job's workspace directory.
>>>>>>> fd14f480
    """

    FN_DOCUMENT = "signac_job_document.json"
    "The job's document filename."

    KEY_DATA = "signac_data"
    "The job's datastore key."

    def __init__(self, project, statepoint=None, _id=None):
        self._project = project

        if statepoint is None and _id is None:
            raise ValueError("Either statepoint or _id must be provided.")

        if statepoint is not None:
<<<<<<< HEAD
            # Set state point if provided. The id is computed from the state point.
            self._statepoint = SyncedAttrDict(statepoint, parent=_sp_save_hook(self))
            # Validate the state point and recursively convert to supported types.
            statepoint = self.statepoint()
            self._id = calc_id(statepoint)
            # Update the project's state point cache immediately if opened by state point
            self._project._register(self.id, statepoint)
        else:
            # Set id if provided. State point will be loaded lazily.
            self._statepoint = None
            self._id = _id
=======
            # Set state point if provided
            self._statepoint = SyncedAttrDict(statepoint, parent=_sp_save_hook(self))
        else:
            # State point will be loaded lazily
            self._statepoint = None

        # Set id. The id is computed from the state point if not provided.
        self._id = calc_id(self.statepoint()) if _id is None else _id
>>>>>>> fd14f480

        # Prepare job working directory
        self._wd = None

        # Prepare job document
        self._document = None

        # Prepare job H5StoreManager
        self._stores = None

        # Prepare current working directory for context management
        self._cwd = []

        if statepoint is not None:
            # Update the project's state point cache immediately if opened by state point
            self._project._register(self)

    @deprecated(
        deprecated_in="1.3",
        removed_in="2.0",
        current_version=__version__,
        details="Use job.id instead.",
    )
    def get_id(self):
        """Job's state point unique identifier.

        Returns
        -------
        str
            The job id.

        """
        return self._id

    @property
    def id(self):
        """Get the unique identifier for the job's state point.

        Returns
        -------
        str
            The job id.

        """
        return self._id

    def __hash__(self):
        return hash(self.id)

    def __eq__(self, other):
        return (self.id == other.id) and (
            os.path.realpath(self.workspace()) == os.path.realpath(other.workspace())
        )

    def __str__(self):
        """Return the job's id."""
        return str(self.id)

    def __repr__(self):
        return "{}(project={}, statepoint={})".format(
            self.__class__.__name__, repr(self._project), self.statepoint
        )

    def workspace(self):
        """Return the job's unique workspace directory.

        See :ref:`signac job -w <signac-cli-job>` for the command line equivalent.

        Returns
        -------
        str
            The path to the job's workspace directory.

        """
        if self._wd is None:
            self._wd = os.path.join(self._project.workspace(), self.id)
        return self._wd

    @property
    def ws(self):
        """Alias for :meth:`~Job.workspace`."""
        return self.workspace()

    def reset_statepoint(self, new_statepoint):
        """Reset the state point of this job.

        .. danger::

            Use this function with caution! Resetting a job's state point
            may sometimes be necessary, but can possibly lead to incoherent
            data spaces.

        Parameters
        ----------
        new_statepoint : dict
            The job's new state point.

        """
        dst = self._project.open_job(new_statepoint)
        if dst == self:
            return
        fn_manifest = os.path.join(self.workspace(), self.FN_MANIFEST)
        fn_manifest_backup = fn_manifest + "~"
        try:
            os.replace(fn_manifest, fn_manifest_backup)
            try:
                os.replace(self.workspace(), dst.workspace())
            except OSError as error:
                os.replace(fn_manifest_backup, fn_manifest)  # rollback
                if error.errno in (errno.EEXIST, errno.ENOTEMPTY, errno.EACCES):
                    raise DestinationExistsError(dst)
                else:
                    raise
            else:
                dst.init()
        except OSError as error:
            if error.errno == errno.ENOENT:
                pass  # job is not initialized
            else:
                raise
        # Update this instance
        self.statepoint._data = dst.statepoint._data
        self._id = dst._id
        self._wd = None
        self._document = None
        self._stores = None
        self._cwd = []
        logger.info(f"Moved '{self}' -> '{dst}'.")

    def _reset_sp(self, new_statepoint=None):
        """Check for new state point requested to assign this job.

        Parameters
        ----------
        new_statepoint : dict
            The job's new state point (Default value = None).

        """
        if new_statepoint is None:
            new_statepoint = self.statepoint()
        self.reset_statepoint(new_statepoint)

    def update_statepoint(self, update, overwrite=False):
        """Update the state point of this job.

        .. warning::

            While appending to a job's state point is generally safe,
            modifying existing parameters may lead to data
            inconsistency. Use the overwrite argument with caution!

        Parameters
        ----------
        update : dict
            A mapping used for the state point update.
        overwrite :
            Set to true, to ignore whether this update overwrites parameters,
            which are currently part of the job's state point.
            Use with caution! (Default value = False)

        Raises
        ------
        KeyError
            If the update contains keys, which are already part of the job's
            state point and overwrite is False.
        DestinationExistsError
            If a job associated with the new state point is already initialized.
        OSError
            If the move failed due to an unknown system related error.

        """
        statepoint = self.statepoint()
        if not overwrite:
            for key, value in update.items():
                if statepoint.get(key, value) != value:
                    raise KeyError(key)
        statepoint.update(update)
        self.reset_statepoint(statepoint)

    def _read_manifest(self):
        """Read and parse the manifest file, if it exists.

        Returns
        -------
        manifest : dict
            State point data.

        Raises
        ------
        JobsCorruptedError
<<<<<<< HEAD
            If an error occurs while reading/parsing the state point manifest.
        OSError
            If an error occurs while reading/parsing the state point manifest.

        """
        fn_manifest = os.path.join(self.workspace(), self.FN_MANIFEST)
=======
            If an error occurs while parsing the state point manifest.
        OSError
            If an error occurs while reading the state point manifest.

        """
        fn_manifest = os.path.join(self._wd, self.FN_MANIFEST)
>>>>>>> fd14f480
        try:
            with open(fn_manifest, "rb") as file:
                manifest = json.loads(file.read().decode())
        except OSError as error:
            if error.errno != errno.ENOENT:
                raise error
        except ValueError:
<<<<<<< HEAD
=======
            # This catches JSONDecodeError, a subclass of ValueError
>>>>>>> fd14f480
            raise JobsCorruptedError([self.id])
        else:
            return manifest

    @property
    def statepoint(self):
        """Get the job's state point.

        .. warning::

            The state point object behaves like a dictionary in most cases,
            but because it persists changes to the filesystem, making a copy
            requires explicitly converting it to a dict. If you need a
            modifiable copy that will not modify the underlying JSON file,
            you can access a dict copy of the state point by calling it, e.g.
            ``sp_dict = job.statepoint()`` instead of ``sp = job.statepoint``.
            For more information, see : :class:`~signac.JSONDict`.

        See :ref:`signac statepoint <signac-cli-statepoint>` for the command line equivalent.

        Returns
        -------
        dict
            Returns the job's state point.

        """
        if self._statepoint is None:
            # Load state point manifest lazily
            statepoint = self._check_manifest()
            self._statepoint = SyncedAttrDict(statepoint, parent=_sp_save_hook(self))

            # Update the project's state point cache when loaded lazily
<<<<<<< HEAD
            self._project._register(self.id, statepoint)
=======
            self._project._register(self)
>>>>>>> fd14f480

        return self._statepoint

    @statepoint.setter
    def statepoint(self, new_statepoint):
        """Assign a new state point to this job.

        Parameters
        ----------
        new_statepoint : dict
            The new state point to be assigned.

        """
        self._reset_sp(new_statepoint)

    @property
    def sp(self):
        """Alias for :attr:`~Job.statepoint`."""
        return self.statepoint

    @sp.setter
    def sp(self, new_sp):
        """Alias for :attr:`~Job.statepoint`."""
        self.statepoint = new_sp

    @property
    def document(self):
        """Get document associated with this job.

        .. warning::

            If you need a deep copy that will not modify the underlying
            persistent JSON file, use :attr:`~Job.document` instead of :attr:`~Job.doc`.
            For more information, see :attr:`~Job.statepoint` or :class:`~signac.JSONDict`.

        See :ref:`signac document <signac-cli-document>` for the command line equivalent.

        Returns
        -------
        :class:`~signac.JSONDict`
            The job document handle.

        """
        if self._document is None:
            self.init()
            fn_doc = os.path.join(self.workspace(), self.FN_DOCUMENT)
            self._document = JSONDict(filename=fn_doc, write_concern=True)
        return self._document

    @document.setter
    def document(self, new_doc):
        """Assign new document to the this job.

        Parameters
        ----------
        new_doc : :class:`~signac.JSONDict`
            The job document handle.

        """
        self.document.reset(new_doc)

    @property
    def doc(self):
        """Alias for :attr:`~Job.document`.

        .. warning::

            If you need a deep copy that will not modify the underlying
            persistent JSON file, use :attr:`~Job.document` instead of :attr:`~Job.doc`.
            For more information, see :attr:`~Job.statepoint` or :class:`~signac.JSONDict`.

        """
        return self.document

    @doc.setter
    def doc(self, new_doc):
        """Alias for :attr:`~Job.document`."""
        self.document = new_doc

    @property
    def stores(self):
        """Get HDF5 stores associated with this job.

        Use this property to access an HDF5 file within the job's workspace
        directory using the :class:`~signac.H5Store` dict-like interface.

        This is an example for accessing an HDF5 file called 'my_data.h5' within
        the job's workspace:

        .. code-block:: python

            job.stores['my_data']['array'] = np.random((32, 4))

        This is equivalent to:

        .. code-block:: python

            H5Store(job.fn('my_data.h5'))['array'] = np.random((32, 4))

        Both the :attr:`~job.stores` and the :class:`~signac.H5Store` itself support attribute
        access. The above example could therefore also be expressed as:

        .. code-block:: python

            job.stores.my_data.array = np.random((32, 4))

        Returns
        -------
        :class:`~signac.H5StoreManager`
            The HDF5-Store manager for this job.

        """
        if self._stores is None:
            self.init()
            self._stores = H5StoreManager(self.workspace())
        return self.init()._stores

    @property
    def data(self):
        """Get data associated with this job.

        This property should be used for large array-like data, which can't be
        stored efficiently in the job document. For examples and usage, see
        `Job Data Storage <https://docs.signac.io/en/latest/jobs.html#job-data-storage>`_.

        Equivalent to:

        .. code-block:: python

                return job.stores['signac_data']

        Returns
        -------
        :class:`~signac.H5Store`
            An HDF5-backed datastore.

        """
        return self.stores[self.KEY_DATA]

    @data.setter
    def data(self, new_data):
        """Assign new data to this job.

        Parameters
        ----------
        new_data : :class:`~signac.H5Store`
            An HDF5-backed datastore.

        """
        self.stores[self.KEY_DATA] = new_data

    def _init(self, force=False):
        """Contains all logic for job initialization.

        This method is called by :meth:`~.init` and is responsible
        for actually creating the job workspace directory and
        writing out the state point manifest file.

        Parameters
        ----------
        force : bool
            If ``True``, write the job manifest even if it
            already exists. If ``False``, this method will
            raise an Exception if the manifest exists
            (Default value = False).

        """
        fn_manifest = os.path.join(self.workspace(), self.FN_MANIFEST)

        # Attempt early exit if the manifest exists and is valid
        try:
            statepoint = self._check_manifest()
        except Exception:
            # Any exception means this method cannot exit early.

            # Create the workspace directory if it did not exist yet.
            try:
                _mkdir_p(self.workspace())
            except OSError:
                logger.error(
                    "Error occurred while trying to create "
                    "workspace directory for job '{}'.".format(self)
                )
                raise

            try:
                # Prepare the data before file creation and writing
                blob = json.dumps(self.statepoint, indent=2)

                try:
                    # Open the file for writing only if it does not exist yet.
                    with open(fn_manifest, "w" if force else "x") as file:
                        file.write(blob)
                except OSError as error:
                    if error.errno not in (errno.EEXIST, errno.EACCES):
                        raise
            except Exception as error:
                # Attempt to delete the file on error, to prevent corruption.
                try:
                    os.remove(fn_manifest)
                except Exception:  # ignore all errors here
                    pass
                raise error
            else:
                statepoint = self._check_manifest()

        # Update the project's state point cache if the manifest is valid
        self._project._register(self.id, statepoint)

        # Update the project's state point cache if the manifest is valid
        self._project._register(self)

    def _check_manifest(self):
        """Check whether the manifest file exists and is correct.

        Returns
        -------
        manifest : dict
            State point data.

        Raises
        ------
        JobsCorruptedError
<<<<<<< HEAD
            If the manifest hash is not equal to the job id, or if an error
            occurs while reading/parsing the state point manifest.
=======
            If the manifest hash is not equal to the job id.
>>>>>>> fd14f480

        """
        manifest = self._read_manifest()
        if calc_id(manifest) != self.id:
            raise JobsCorruptedError([self.id])
        return manifest

    def init(self, force=False):
        """Initialize the job's workspace directory.

        This function will do nothing if the directory and
        the job manifest already exist.

        Returns the calling job.

        See :ref:`signac job -c <signac-cli-job>` for the command line equivalent.

        Parameters
        ----------
        force : bool
            Overwrite any existing state point's manifest
            files, e.g., to repair them if they got corrupted (Default value = False).

        Returns
        -------
        Job
            The job handle.

        """
        try:
            self._init(force=force)
        except Exception:
            logger.error(
                f"State point manifest file of job '{self.id}' appears to be corrupted."
            )
            raise
        return self

    def clear(self):
        """Remove all job data, but not the job itself.

        This function will do nothing if the job was not previously
        initialized.

        See :ref:`signac rm -c <signac-cli-rm>` for the command line equivalent.

        """
        try:
            for fn in os.listdir(self.workspace()):
                if fn in (self.FN_MANIFEST, self.FN_DOCUMENT):
                    continue
                path = os.path.join(self.workspace(), fn)
                if os.path.isfile(path):
                    os.remove(path)
                elif os.path.isdir(path):
                    shutil.rmtree(path)
            self.document.clear()
        except OSError as error:
            if error.errno != errno.ENOENT:
                raise error

    def reset(self):
        """Remove all job data, but not the job itself.

        This function will initialize the job if it was not previously
        initialized.

        """
        self.clear()
        self.init()

    def remove(self):
        """Remove the job's workspace including the job document.

        This function will do nothing if the workspace directory
        does not exist.

        See :ref:`signac rm <signac-cli-rm>` for the command line equivalent.

        """
        try:
            shutil.rmtree(self.workspace())
        except OSError as error:
            if error.errno != errno.ENOENT:
                raise
        else:
            if self._document is not None:
                try:
                    self._document.clear()
                except OSError as error:
                    if not error.errno == errno.ENOENT:
                        raise error
                self._document = None
            self._stores = None

    def move(self, project):
        """Move this job to project.

        This function will attempt to move this instance of job from
        its original project to a different project.

        See :ref:`signac move <signac-cli-move>` for the command line equivalent.

        Parameters
        ----------
        project : :class:`~signac.Project`
            The project to move this job to.

        """
        statepoint = self.statepoint()
        dst = project.open_job(statepoint)
        _mkdir_p(project.workspace())
        try:
            os.replace(self.workspace(), dst.workspace())
        except OSError as error:
            if error.errno == errno.ENOENT:
                raise RuntimeError(
                    f"Cannot move job '{self}', because it is not initialized!"
                )
            elif error.errno in (errno.EEXIST, errno.ENOTEMPTY, errno.EACCES):
                raise DestinationExistsError(dst)
            elif error.errno == errno.EXDEV:
                raise RuntimeError(
                    "Cannot move jobs across different devices (file systems)."
                )
            else:
                raise error
        self.__dict__.update(dst.__dict__)

        # Update the destination project's state point cache
<<<<<<< HEAD
        project._register(self.id, statepoint)
=======
        project._register(self)
>>>>>>> fd14f480

    def sync(self, other, strategy=None, exclude=None, doc_sync=None, **kwargs):
        r"""Perform a one-way synchronization of this job with the other job.

        By default, this method will synchronize all files and document data with
        the other job to this job until a synchronization conflict occurs. There
        are two different kinds of synchronization conflicts:

            1. The two jobs have files with the same, but different content.
            2. The two jobs have documents that share keys, but those keys are
               associated with different values.

        A file conflict can be resolved by providing a 'FileSync' *strategy* or by
        *excluding* files from the synchronization. An unresolvable conflict is indicated with
        the raise of a :class:`~signac.errors.FileSyncConflict` exception.

        A document synchronization conflict can be resolved by providing a doc_sync function
        that takes the source and the destination document as first and second argument.

        Parameters
        ----------
        other : Job
            The other job to synchronize from.
        strategy :
            A synchronization strategy for file conflicts. If no strategy is provided, a
            :class:`~signac.errors.SyncConflict` exception will be raised upon conflict
            (Default value = None).
        exclude : str
            An filename exclude pattern. All files matching this pattern will be
            excluded from synchronization (Default value = None).
        doc_sync :
            A synchronization strategy for document keys. If this argument is None, by default
            no keys will be synchronized upon conflict.
        dry_run :
            If True, do not actually perform the synchronization.
        \*\*kwargs :
            Extra keyword arguments will be forward to the :meth:`~signac.sync.sync_jobs`
            function which actually excutes the synchronization operation.

        Raises
        ------
        FileSyncConflict
            In case that a file synchronization results in a conflict.

        """
        sync_jobs(
            src=other,
            dst=self,
            strategy=strategy,
            exclude=exclude,
            doc_sync=doc_sync,
            **kwargs,
        )

    def fn(self, filename):
        """Prepend a filename with the job's workspace directory path.

        Parameters
        ----------
        filename : str
            The name of the file.

        Returns
        -------
        str
            The full workspace path of the file.

        """
        return os.path.join(self.workspace(), filename)

    def isfile(self, filename):
        """Return True if file exists in the job's workspace.

        Parameters
        ----------
        filename : str
            The name of the file.

        Returns
        -------
        bool
            True if file with filename exists in workspace.

        """
        return os.path.isfile(self.fn(filename))

    def open(self):
        """Enter the job's workspace directory.

        You can use the `Job` class as context manager:

        .. code-block:: python

            with project.open_job(my_statepoint) as job:
                # manipulate your job data

        Opening the context will switch into the job's workspace,
        leaving it will switch back to the previous working directory.

        """
        self._cwd.append(os.getcwd())
        self.init()
        logger.info(f"Enter workspace '{self.workspace()}'.")
        os.chdir(self.workspace())

    def close(self):
        """Close the job and switch to the previous working directory."""
        try:
            os.chdir(self._cwd.pop())
            logger.info("Leave workspace.")
        except IndexError:
            pass

    def __enter__(self):
        self.open()
        return self

    def __exit__(self, err_type, err_value, tb):
        self.close()
        return False

    def __setstate__(self, state):
        self.__dict__.update(state)
        self.statepoint._parent.jobs.append(self)

    def __deepcopy__(self, memo):
        cls = self.__class__
        result = cls.__new__(cls)
        memo[id(self)] = result
        for key, value in self.__dict__.items():
            setattr(result, key, deepcopy(value, memo))
        return result<|MERGE_RESOLUTION|>--- conflicted
+++ resolved
@@ -76,11 +76,7 @@
     """The job's manifest filename.
 
     The job manifest is a human-readable file containing the job's state
-<<<<<<< HEAD
-    point, and is stored in each job's workspace directory.
-=======
     point that is stored in each job's workspace directory.
->>>>>>> fd14f480
     """
 
     FN_DOCUMENT = "signac_job_document.json"
@@ -94,30 +90,19 @@
 
         if statepoint is None and _id is None:
             raise ValueError("Either statepoint or _id must be provided.")
-
-        if statepoint is not None:
-<<<<<<< HEAD
-            # Set state point if provided. The id is computed from the state point.
+        elif statepoint is not None:
+            # A state point was provided.
             self._statepoint = SyncedAttrDict(statepoint, parent=_sp_save_hook(self))
             # Validate the state point and recursively convert to supported types.
             statepoint = self.statepoint()
-            self._id = calc_id(statepoint)
+            # Compute the id from the state point if not provided.
+            self._id = calc_id(statepoint) if _id is None else _id
             # Update the project's state point cache immediately if opened by state point
             self._project._register(self.id, statepoint)
         else:
-            # Set id if provided. State point will be loaded lazily.
+            # Only an id was provided. State point will be loaded lazily.
             self._statepoint = None
             self._id = _id
-=======
-            # Set state point if provided
-            self._statepoint = SyncedAttrDict(statepoint, parent=_sp_save_hook(self))
-        else:
-            # State point will be loaded lazily
-            self._statepoint = None
-
-        # Set id. The id is computed from the state point if not provided.
-        self._id = calc_id(self.statepoint()) if _id is None else _id
->>>>>>> fd14f480
 
         # Prepare job working directory
         self._wd = None
@@ -130,10 +115,6 @@
 
         # Prepare current working directory for context management
         self._cwd = []
-
-        if statepoint is not None:
-            # Update the project's state point cache immediately if opened by state point
-            self._project._register(self)
 
     @deprecated(
         deprecated_in="1.3",
@@ -308,21 +289,12 @@
         Raises
         ------
         JobsCorruptedError
-<<<<<<< HEAD
-            If an error occurs while reading/parsing the state point manifest.
-        OSError
-            If an error occurs while reading/parsing the state point manifest.
-
-        """
-        fn_manifest = os.path.join(self.workspace(), self.FN_MANIFEST)
-=======
             If an error occurs while parsing the state point manifest.
         OSError
             If an error occurs while reading the state point manifest.
 
         """
-        fn_manifest = os.path.join(self._wd, self.FN_MANIFEST)
->>>>>>> fd14f480
+        fn_manifest = os.path.join(self.workspace(), self.FN_MANIFEST)
         try:
             with open(fn_manifest, "rb") as file:
                 manifest = json.loads(file.read().decode())
@@ -330,10 +302,7 @@
             if error.errno != errno.ENOENT:
                 raise error
         except ValueError:
-<<<<<<< HEAD
-=======
             # This catches JSONDecodeError, a subclass of ValueError
->>>>>>> fd14f480
             raise JobsCorruptedError([self.id])
         else:
             return manifest
@@ -366,11 +335,7 @@
             self._statepoint = SyncedAttrDict(statepoint, parent=_sp_save_hook(self))
 
             # Update the project's state point cache when loaded lazily
-<<<<<<< HEAD
             self._project._register(self.id, statepoint)
-=======
-            self._project._register(self)
->>>>>>> fd14f480
 
         return self._statepoint
 
@@ -594,12 +559,7 @@
         Raises
         ------
         JobsCorruptedError
-<<<<<<< HEAD
-            If the manifest hash is not equal to the job id, or if an error
-            occurs while reading/parsing the state point manifest.
-=======
             If the manifest hash is not equal to the job id.
->>>>>>> fd14f480
 
         """
         manifest = self._read_manifest()
@@ -730,11 +690,7 @@
         self.__dict__.update(dst.__dict__)
 
         # Update the destination project's state point cache
-<<<<<<< HEAD
         project._register(self.id, statepoint)
-=======
-        project._register(self)
->>>>>>> fd14f480
 
     def sync(self, other, strategy=None, exclude=None, doc_sync=None, **kwargs):
         r"""Perform a one-way synchronization of this job with the other job.
