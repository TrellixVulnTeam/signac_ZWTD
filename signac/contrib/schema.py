--- conflicted
+++ resolved
@@ -73,39 +73,13 @@
     indexes = collection._indexes
 
     def strip_prefix(key):
-<<<<<<< HEAD
-        return k[len("statepoint.") :]
-=======
         return key[len("statepoint.") :]
->>>>>>> ae72fe1b
 
     def remove_dict_placeholder(x):
         """Remove _DictPlaceholder elements from a mapping.
 
         Parameters
         ----------
-<<<<<<< HEAD
-        x :
-            Dictionary from which ``_DictPlaceholder`` values will be removed.
-
-        Returns
-        -------
-        dict
-            Dictionary with ``_DictPlaceholder`` keys removed.
-
-        """
-        return {k: v for k, v in x.items() if k is not _DictPlaceholder}
-
-    for k in sorted(tmp, key=lambda k: (len(tmp[k]), k)):
-        if (
-            exclude_const
-            and len(tmp[k]) == 1
-            and len(tmp[k][list(tmp[k].keys())[0]]) == len(collection)
-        ):
-            continue
-        statepoint_key = strip_prefix(k)
-        statepoint_values = remove_dict_placeholder(tmp[k])
-=======
         x : dict
             Dictionary from which ``_DictPlaceholder`` values will be removed.
 
@@ -126,7 +100,6 @@
             continue
         statepoint_key = strip_prefix(key)
         statepoint_values = remove_dict_placeholder(indexes[key])
->>>>>>> ae72fe1b
         yield statepoint_key, statepoint_values
 
 
@@ -160,11 +133,7 @@
             The detected project schema.
 
         """
-<<<<<<< HEAD
-        return cls({k: _collect_by_type(v) for k, v in statepoint_index})
-=======
         return cls({key: _collect_by_type(value) for key, value in statepoint_index})
->>>>>>> ae72fe1b
 
     def format(self, depth=None, precision=None, max_num_range=None):
         """Format the schema for printing.
@@ -232,17 +201,10 @@
             except TypeError:
                 sorted_values = sorted(values, key=repr)
             if len(values) <= max_num_range:
-<<<<<<< HEAD
-                values_string = ", ".join(_fmt_value(v) for v in sorted_values)
-            else:
-                values_string = ", ".join(
-                    _fmt_value(v) for v in sorted_values[: max_num_range - 2]
-=======
                 values_string = ", ".join(_fmt_value(value) for value in sorted_values)
             else:
                 values_string = ", ".join(
                     _fmt_value(value) for value in sorted_values[: max_num_range - 2]
->>>>>>> ae72fe1b
                 )
                 values_string += ", ..., "
                 values_string += ", ".join(_fmt_value(v) for v in sorted_values[-2:])
@@ -266,11 +228,7 @@
                 Comma-separated string of the input values.
 
             """
-<<<<<<< HEAD
-            return ", ".join(_fmt_range(*v) for v in values.items())
-=======
             return ", ".join(_fmt_range(*value) for value in values.items())
->>>>>>> ae72fe1b
 
         if depth > 0:
             schema_dict = _Vividict()
@@ -388,22 +346,6 @@
             Schema of the project.
 
         """
-<<<<<<< HEAD
-        s = {}
-        iterators = itertools.tee(jobs_or_statepoints, len(self))
-        for key, it in zip(self, iterators):
-            values = []
-            keys = key.split(".")
-            for sp in it:
-                if not isinstance(sp, Mapping):
-                    sp = sp.statepoint
-                v = sp[keys[0]]
-                for k in keys[1:]:
-                    v = v[k]
-                values.append(v)
-            s[key] = _collect_by_type(values)
-        return ProjectSchema(s)
-=======
         schema_data = {}
         iterators = itertools.tee(jobs_or_statepoints, len(self))
         for key, it in zip(self, iterators):
@@ -418,5 +360,4 @@
                     value = value[token]
                 values.append(value)
             schema_data[key] = _collect_by_type(values)
-        return ProjectSchema(schema_data)
->>>>>>> ae72fe1b
+        return ProjectSchema(schema_data)