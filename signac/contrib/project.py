--- conflicted
+++ resolved
@@ -230,13 +230,8 @@
                 raise
 
         # Internal caches
-<<<<<<< HEAD
-        self._index_cache = dict()
+        self._index_cache = {}
         self._sp_cache = {_id: None for _id in self._job_dirs()}
-=======
-        self._index_cache = {}
-        self._sp_cache = {}
->>>>>>> 9d41d5c3
         self._sp_cache_misses = 0
         self._sp_cache_warned = False
         self._sp_cache_miss_warning_threshold = self._config.get(
@@ -646,12 +641,8 @@
             # optimal case
             return self.Job(project=self, statepoint=self._sp_cache[id], _id=id)
         else:
-<<<<<<< HEAD
             # worst case (no statepoint and cache miss, Job will register
             # itself in self._sp_cache on statepoint access)
-=======
-            # worst case (no state point and cache miss)
->>>>>>> 9d41d5c3
             if len(id) < 32:
                 job_ids = self._find_job_ids()
                 matches = [_id for _id in job_ids if _id.startswith(id)]
@@ -659,16 +650,12 @@
                     id = matches[0]
                 elif len(matches) > 1:
                     raise LookupError(id)
-<<<<<<< HEAD
                 else:
                     # By elimination, len(matches) == 0
                     raise KeyError(id)
             elif not self._contains_job_id(id):
                 raise KeyError(id)
             return self.Job(project=self, statepoint=None, _id=id)
-=======
-            return self.Job(project=self, statepoint=self._get_statepoint(id), _id=id)
->>>>>>> 9d41d5c3
 
     def _job_dirs(self):
         """Generate ids of jobs in the workspace.
@@ -742,11 +729,7 @@
             True if the job is initialized for this project.
 
         """
-<<<<<<< HEAD
         return self._contains_job_id(job.get_id())
-=======
-        return os.path.exists(os.path.join(self._wd, job.id))
->>>>>>> 9d41d5c3
 
     @deprecated(deprecated_in="1.3", removed_in="2.0", current_version=__version__)
     def build_job_search_index(self, index, _trust=False):
@@ -1201,14 +1184,6 @@
             file.write(json.dumps(tmp, indent=indent))
 
     def _register(self, job):
-<<<<<<< HEAD
-        "Register the job within the local index."
-        self._sp_cache[job._id] = job.statepoint()
-
-    def _deregister(self, job):
-        "Remove the job from the local index."
-        del self._sp_cache[job._id]
-=======
         """Register the job within the local index.
 
         Parameters
@@ -1217,8 +1192,18 @@
             The job instance.
 
         """
-        self._sp_cache[job._id] = job._statepoint._as_dict()
->>>>>>> 9d41d5c3
+        self._sp_cache[job._id] = job.statepoint()
+
+    def _deregister(self, job):
+        """Remove the job from the local index.
+
+        Parameters
+        ----------
+        job : :class:`~signac.contrib.job.Job`
+            The job instance.
+
+        """
+        del self._sp_cache[job._id]
 
     def _get_statepoint_from_workspace(self, jobid):
         """Attempt to read the state point from the workspace.
@@ -1943,14 +1928,12 @@
             fn_cache = self.fn(self.FN_CACHE)
             fn_cache_tmp = fn_cache + "~"
             try:
-<<<<<<< HEAD
-                with gzip.open(fn_cache_tmp, 'wb') as cachefile:
-                    cachefile.write(json.dumps(
-                        {k: v for k, v in self._sp_cache.items() if v is not None}).encode())
-=======
                 with gzip.open(fn_cache_tmp, "wb") as cachefile:
-                    cachefile.write(json.dumps(self._sp_cache).encode())
->>>>>>> 9d41d5c3
+                    cachefile.write(
+                        json.dumps(
+                            {k: v for k, v in self._sp_cache.items() if v is not None}
+                        ).encode()
+                    )
             except OSError:  # clean-up
                 try:
                     os.remove(fn_cache_tmp)
@@ -1960,14 +1943,8 @@
             else:
                 os.replace(fn_cache_tmp, fn_cache)
             delta = time.time() - start
-<<<<<<< HEAD
-            logger.info("Updated cache in {:.3f} seconds.".format(delta))
-            cached_ids = {k for k, v in self._sp_cache.items() if v is not None}
-            return len(cached_ids)
-=======
             logger.info(f"Updated cache in {delta:.3f} seconds.")
-            return len(self._sp_cache)
->>>>>>> 9d41d5c3
+            return sum(1 for k, v in self._sp_cache.items() if v is not None)
         else:
             logger.info("Cache is up to date.")
 
