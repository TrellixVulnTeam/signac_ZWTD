import sys
from setuptools import setup, find_packages

if sys.version_info < (2, 7, 0):
    print("Error: signac requires python version >= 2.7.x.")
    sys.exit(1)

setup(
    name='signac',
    version='0.6.2',
    packages=find_packages(),
    zip_safe=True,

    author='Carl Simon Adorf',
    author_email='csadorf@umich.edu',
    description="Simple data management framework.",
    keywords='simulation database index collaboration workflow',
    url="https://bitbucket.org/glotzer/signac",

    classifiers=[
        "Development Status :: 4 - Beta",
        "Intended Audience :: Science/Research",
        "License :: OSI Approved :: BSD License",
        "Topic :: Scientific/Engineering :: Physics",
        "Programming Language :: Python :: 2.7",
        "Programming Language :: Python :: 3.3",
        "Programming Language :: Python :: 3.4",
        "Programming Language :: Python :: 3.5",
<<<<<<< HEAD
        "Programming Language :: Python :: 3.6",
=======
        "Programming Language :: Python :: Implementation :: CPython",
        "Programming Language :: Python :: Implementation :: PyPy",
>>>>>>> ac002d8c
    ],

    extras_require={
        'db': ['pymongo>=3.0'],
        'mpi': ['mpi4py'],
        'gui': ['PySide'],
    },

    entry_points={
        'console_scripts': [
            'signac = signac.__main__:main',
            'signac-gui = signac.gui:main',
        ],
    },
)<|MERGE_RESOLUTION|>--- conflicted
+++ resolved
@@ -26,12 +26,9 @@
         "Programming Language :: Python :: 3.3",
         "Programming Language :: Python :: 3.4",
         "Programming Language :: Python :: 3.5",
-<<<<<<< HEAD
         "Programming Language :: Python :: 3.6",
-=======
         "Programming Language :: Python :: Implementation :: CPython",
         "Programming Language :: Python :: Implementation :: PyPy",
->>>>>>> ac002d8c
     ],
 
     extras_require={
